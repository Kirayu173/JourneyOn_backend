from __future__ import annotations

import hashlib
import json
import logging
import time
from typing import Any, Dict, List, Optional

from fastapi import APIRouter, Depends, HTTPException
from pydantic import BaseModel, Field
from sqlalchemy.orm import Session

from app.api.deps import get_current_user
from app.cache.redis_client import get_value, incr, set_value, ping
from app.core.config import settings
from app.db.session import get_db
from app.schemas.common import Envelope
<<<<<<< HEAD
from app.services.embedding_service import EmbeddingService
from app.services.kb_service import get_qdrant_service, rerank_results
=======
from app.services.embedding_service import embed_texts, health_check as embedding_health
from app.services.qdrant_service import ensure_collection, search as qdrant_search
>>>>>>> 76ab923e
from qdrant_client.http import models as qmodels

router = APIRouter(prefix="/kb", tags=["kb"])


class IngestItem(BaseModel):
    trip_id: int
    source: Optional[str] = None
    title: Optional[str] = Field(None, max_length=255)
    content: Optional[str] = None
    meta: Optional[dict] = None


class SearchRequest(BaseModel):
    query: str
    top_k: int = 10
    rerank: bool = False
    filters: Optional[Dict[str, Any]] = None


_CACHE_TTL = 30
_RATE_WINDOW = 60
logger = logging.getLogger(__name__)


<<<<<<< HEAD
async def _rate_limited(user_id: int) -> bool:
    max_req = max(1, settings.RATE_LIMIT_PER_MINUTE)
    counter = await incr(f"kb:rate:{user_id}", expire_seconds=_RATE_WINDOW)
=======
def _rate_limited(user_id: int) -> bool:
    max_req = max(1, settings.RATE_LIMIT_PER_MINUTE)
    counter = incr(f"kb:rate:{user_id}", expire_seconds=_RATE_WINDOW)
>>>>>>> 76ab923e
    if counter is None:
        # Fallback to in-process rate limiting
        return _rate_limited_local(user_id, max_req)
    return counter > max_req


_local_rate: dict[int, List[float]] = {}


def _rate_limited_local(user_id: int, max_req: int) -> bool:
    now = time.time()
    entries = _local_rate.setdefault(user_id, [])
    entries[:] = [t for t in entries if now - t <= _RATE_WINDOW]
    if len(entries) >= max_req:
        return True
    entries.append(now)
    return False


def _build_filter(filters: Optional[Dict[str, Any]]) -> Optional[qmodels.Filter]:
    if not filters:
        return None
    conditions: List[qmodels.FieldCondition] = []
    for key, value in filters.items():
        if isinstance(value, list):
            conditions.append(
                qmodels.FieldCondition(key=key, match=qmodels.MatchAny(any=value))
            )
        else:
            conditions.append(
                qmodels.FieldCondition(key=key, match=qmodels.MatchValue(value=value))
            )
    if not conditions:
        return None
    return qmodels.Filter(must=conditions)


def _cache_key(user_id: int, payload: SearchRequest) -> str:
    data = {
        "user": user_id,
        "query": payload.query,
        "top_k": payload.top_k,
        "rerank": payload.rerank,
        "filters": payload.filters or {},
    }
    digest = hashlib.sha256(json.dumps(data, sort_keys=True).encode("utf-8")).hexdigest()
    return f"kb:search:{digest}"


<<<<<<< HEAD
_embedding_service: EmbeddingService | None = None


def _get_embedding_service() -> EmbeddingService | None:
    global _embedding_service
    if _embedding_service is not None:
        return _embedding_service
    try:
        _embedding_service = EmbeddingService()
    except RuntimeError:
        logger.warning("embedding_service_not_configured")
        _embedding_service = None
    return _embedding_service
=======
@router.get("/health")
def kb_health() -> Envelope[dict[str, Any]]:
    ok = ensure_collection()
    emb = embedding_health()
    redis_ok = ping()
    return Envelope(
        code=0 if ok else 500,
        msg="ok" if ok else "qdrant_unavailable",
        data={"qdrant": ok, "embedding": emb, "redis": redis_ok},
    )
>>>>>>> 76ab923e


@router.get("/health")
async def kb_health() -> Envelope[dict[str, Any]]:
    qdrant = await get_qdrant_service()
    qdrant_ok = await qdrant.ensure_collection() if qdrant else False
    embedding_service = _get_embedding_service()
    emb_status = await embedding_service.health() if embedding_service else {"ok": False, "detail": "disabled"}
    redis_ok = await ping()
    return Envelope(
        code=0 if qdrant_ok else 500,
        msg="ok" if qdrant_ok else "qdrant_unavailable",
        data={"qdrant": qdrant_ok, "embedding": emb_status, "redis": redis_ok},
    )


async def _search_impl(
    req: SearchRequest,
    db: Session,
    current_user,
) -> Envelope[list[dict[str, Any]]]:
    if await _rate_limited(current_user.id):
        raise HTTPException(status_code=429, detail="rate_limited")

    cache_key = _cache_key(current_user.id, req)
<<<<<<< HEAD
    cached = await get_value(cache_key)
=======
    cached = get_value(cache_key)
>>>>>>> 76ab923e
    if cached:
        try:
            payload = json.loads(cached)
            return Envelope(code=0, msg="ok", data=payload)
        except json.JSONDecodeError:
            logger.debug("Ignoring corrupt cache entry for %s", cache_key)

<<<<<<< HEAD
    embedding_service = _get_embedding_service()
    if embedding_service is None:
        logger.warning("embedding_service_unavailable")
        return Envelope(code=0, msg="embedding_disabled", data=[])

    vector = await embedding_service.embed(req.query)
    filter_ = _build_filter(req.filters)
    qdrant = await get_qdrant_service()
    if qdrant is None:
        logger.warning("qdrant_unavailable")
        return Envelope(code=0, msg="kb_unavailable", data=[])
    points = await qdrant.search(vector, top_k=req.top_k, filter_=filter_) if vector else []
=======
    vec = embed_texts([req.query])[0]
    filter_ = _build_filter(req.filters)
    points = qdrant_search(vec, top_k=req.top_k, filter_=filter_) if vec else []
>>>>>>> 76ab923e
    results = [
        {
            "id": int(p.id),
            "score": float(p.score),
            "payload": getattr(p, "payload", {}) or {},
        }
        for p in points
    ]

    if req.rerank and settings.OLLAMA_RERANK_ENABLED:
        try:
            results = await rerank_results(req.query, results)
        except Exception:
            logger.exception("rerank_failed")

<<<<<<< HEAD
    final_payload = [
        {
            "id": item["payload"].get("entry_id", item["id"]),
            "title": item["payload"].get("title"),
            "similarity": round(float(item.get("score", 0.0)), 4),
        }
        for item in results
    ]

    try:
        await set_value(cache_key, json.dumps(final_payload), expire_seconds=_CACHE_TTL)
    except TypeError:
        logger.debug("Failed to serialize cache entry for %s", cache_key)
    return Envelope(code=0, msg="ok", data=final_payload)


@router.post("/search")
async def kb_search(
    req: SearchRequest,
    db: Session = Depends(get_db),
    current_user=Depends(get_current_user),
) -> Envelope[list[dict[str, Any]]]:
    return await _search_impl(req, db, current_user)


@router.get("/search")
async def kb_search_get(
    q: str,
    top_k: int = 10,
    rerank: bool = False,
    filters: str | None = None,
    db: Session = Depends(get_db),
    current_user=Depends(get_current_user),
) -> Envelope[list[dict[str, Any]]]:
    try:
        filter_payload = json.loads(filters) if filters else None
    except json.JSONDecodeError:
        raise HTTPException(status_code=400, detail="invalid_filters")
    req = SearchRequest(query=q, top_k=top_k, rerank=rerank, filters=filter_payload)
    return await _search_impl(req, db, current_user)
=======
    try:
        set_value(cache_key, json.dumps(results), expire_seconds=_CACHE_TTL)
    except TypeError:
        logger.debug("Failed to serialize cache entry for %s", cache_key)
    return Envelope(code=0, msg="ok", data=results)
>>>>>>> 76ab923e
<|MERGE_RESOLUTION|>--- conflicted
+++ resolved
@@ -15,13 +15,8 @@
 from app.core.config import settings
 from app.db.session import get_db
 from app.schemas.common import Envelope
-<<<<<<< HEAD
 from app.services.embedding_service import EmbeddingService
 from app.services.kb_service import get_qdrant_service, rerank_results
-=======
-from app.services.embedding_service import embed_texts, health_check as embedding_health
-from app.services.qdrant_service import ensure_collection, search as qdrant_search
->>>>>>> 76ab923e
 from qdrant_client.http import models as qmodels
 
 router = APIRouter(prefix="/kb", tags=["kb"])
@@ -47,17 +42,10 @@
 logger = logging.getLogger(__name__)
 
 
-<<<<<<< HEAD
 async def _rate_limited(user_id: int) -> bool:
     max_req = max(1, settings.RATE_LIMIT_PER_MINUTE)
     counter = await incr(f"kb:rate:{user_id}", expire_seconds=_RATE_WINDOW)
-=======
-def _rate_limited(user_id: int) -> bool:
-    max_req = max(1, settings.RATE_LIMIT_PER_MINUTE)
-    counter = incr(f"kb:rate:{user_id}", expire_seconds=_RATE_WINDOW)
->>>>>>> 76ab923e
     if counter is None:
-        # Fallback to in-process rate limiting
         return _rate_limited_local(user_id, max_req)
     return counter > max_req
 
@@ -88,9 +76,7 @@
             conditions.append(
                 qmodels.FieldCondition(key=key, match=qmodels.MatchValue(value=value))
             )
-    if not conditions:
-        return None
-    return qmodels.Filter(must=conditions)
+    return qmodels.Filter(must=conditions) if conditions else None
 
 
 def _cache_key(user_id: int, payload: SearchRequest) -> str:
@@ -105,7 +91,6 @@
     return f"kb:search:{digest}"
 
 
-<<<<<<< HEAD
 _embedding_service: EmbeddingService | None = None
 
 
@@ -119,18 +104,6 @@
         logger.warning("embedding_service_not_configured")
         _embedding_service = None
     return _embedding_service
-=======
-@router.get("/health")
-def kb_health() -> Envelope[dict[str, Any]]:
-    ok = ensure_collection()
-    emb = embedding_health()
-    redis_ok = ping()
-    return Envelope(
-        code=0 if ok else 500,
-        msg="ok" if ok else "qdrant_unavailable",
-        data={"qdrant": ok, "embedding": emb, "redis": redis_ok},
-    )
->>>>>>> 76ab923e
 
 
 @router.get("/health")
@@ -138,7 +111,11 @@
     qdrant = await get_qdrant_service()
     qdrant_ok = await qdrant.ensure_collection() if qdrant else False
     embedding_service = _get_embedding_service()
-    emb_status = await embedding_service.health() if embedding_service else {"ok": False, "detail": "disabled"}
+    emb_status = (
+        await embedding_service.health()
+        if embedding_service
+        else {"ok": False, "detail": "disabled"}
+    )
     redis_ok = await ping()
     return Envelope(
         code=0 if qdrant_ok else 500,
@@ -156,11 +133,7 @@
         raise HTTPException(status_code=429, detail="rate_limited")
 
     cache_key = _cache_key(current_user.id, req)
-<<<<<<< HEAD
     cached = await get_value(cache_key)
-=======
-    cached = get_value(cache_key)
->>>>>>> 76ab923e
     if cached:
         try:
             payload = json.loads(cached)
@@ -168,7 +141,6 @@
         except json.JSONDecodeError:
             logger.debug("Ignoring corrupt cache entry for %s", cache_key)
 
-<<<<<<< HEAD
     embedding_service = _get_embedding_service()
     if embedding_service is None:
         logger.warning("embedding_service_unavailable")
@@ -181,11 +153,7 @@
         logger.warning("qdrant_unavailable")
         return Envelope(code=0, msg="kb_unavailable", data=[])
     points = await qdrant.search(vector, top_k=req.top_k, filter_=filter_) if vector else []
-=======
-    vec = embed_texts([req.query])[0]
-    filter_ = _build_filter(req.filters)
-    points = qdrant_search(vec, top_k=req.top_k, filter_=filter_) if vec else []
->>>>>>> 76ab923e
+
     results = [
         {
             "id": int(p.id),
@@ -201,7 +169,6 @@
         except Exception:
             logger.exception("rerank_failed")
 
-<<<<<<< HEAD
     final_payload = [
         {
             "id": item["payload"].get("entry_id", item["id"]),
@@ -242,10 +209,4 @@
         raise HTTPException(status_code=400, detail="invalid_filters")
     req = SearchRequest(query=q, top_k=top_k, rerank=rerank, filters=filter_payload)
     return await _search_impl(req, db, current_user)
-=======
-    try:
-        set_value(cache_key, json.dumps(results), expire_seconds=_CACHE_TTL)
-    except TypeError:
-        logger.debug("Failed to serialize cache entry for %s", cache_key)
-    return Envelope(code=0, msg="ok", data=results)
->>>>>>> 76ab923e
+
