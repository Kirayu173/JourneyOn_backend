--- conflicted
+++ resolved
@@ -11,11 +11,7 @@
 - Error handling middleware returning uniform envelope `{code, msg, data}`
 - Typed settings (`pydantic-settings`) and structured logging
 - Mypy config and pytest tests
-<<<<<<< HEAD
-- Async Redis cache helpers with shared rate-limiting/search cache for knowledge base vector search and metadata filters
-=======
 - Redis cache helpers with shared rate-limiting/search cache for knowledge base vector search
->>>>>>> 76ab923e
 - Local file storage abstraction with `/api/trips/{trip_id}/reports` endpoints (base64 upload, metadata list, download, delete)
 - Audit logging service and admin `/api/audit-logs` endpoint for operational tracing
 
@@ -47,12 +43,8 @@
   - `QDRANT_URL` (optional)
   - `SECRET_KEY`, `LOG_LEVEL`
   - `STORAGE_BACKEND`, `LOCAL_STORAGE_PATH`
-<<<<<<< HEAD
 - LLM controls: `LLM_PROVIDER` (`ollama`/`zhipu`), `OLLAMA_CHAT_MODEL`, `ZHIPU_API_KEY`, `ZHIPU_BASE_URL`, retry knobs (`LLM_MAX_RETRIES`, `LLM_RETRY_BASE_DELAY`, `LLM_REQUEST_TIMEOUT`)
 - Embedding/RAG controls: `ENABLE_EMBEDDING`, `EMBEDDING_CONCURRENCY`, `OLLAMA_EMBED_MODEL`, `OLLAMA_RERANK_MODEL`, `OLLAMA_RERANK_ENABLED`
-=======
-  - Embedding provider controls: `ENABLE_EMBEDDING`, `EMBEDDING_PROVIDER`, `OLLAMA_*`, `OPENAI_*`
->>>>>>> 76ab923e
 
 ## File Storage and Reports API
 - Upload reports using base64 payloads via `POST /api/trips/{trip_id}/reports` (fields: `filename`, `content_type`, `data`, optional `format`).
